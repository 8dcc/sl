--- conflicted
+++ resolved
@@ -109,11 +109,6 @@
     const Expr* seed = CAR(args);
     SL_EXPECT_TYPE(seed, EXPR_NUM_INT);
 
-<<<<<<< HEAD
-    srand(e->val.n);
+    srand(seed->val.n);
     return g_tru;
-=======
-    srand(seed->val.n);
-    return expr_clone(g_tru);
->>>>>>> 38aea1aa
 }