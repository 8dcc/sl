/*
 * Copyright 2024 8dcc
 *
 * This file is part of SL.
 *
 * This program is free software: you can redistribute it and/or modify it under
 * the terms of the GNU General Public License as published by the Free Software
 * Foundation, either version 3 of the License, or any later version.
 *
 * This program is distributed in the hope that it will be useful, but WITHOUT
 * ANY WARRANTY; without even the implied warranty of MERCHANTABILITY or FITNESS
 * FOR A PARTICULAR PURPOSE. See the GNU General Public License for more
 * details.
 *
 * You should have received a copy of the GNU General Public License along with
 * SL. If not, see <https://www.gnu.org/licenses/>.
 */

#include <stdbool.h>
#include <stdio.h>
#include <stdlib.h>
#include <string.h>

#include "include/env.h"
#include "include/expr.h"
#include "include/lambda.h"
#include "include/util.h"
#include "include/debug.h"
#include "include/eval.h"
#include "include/primitives.h"

/*
 * NOTE: Make sure we only allocate when we are sure the expression will be
 * valid, or we would need to free our allocations before returning NULL in case
 * of errors (e.g. when asserts fail)
 */

/*
 * Is this expression a special form symbol?
 */
static inline bool is_special_form(const Env* env, const Expr* e) {
    return EXPR_SYMBOL_P(e) && e->val.s != NULL &&
           (env_get_flags(env, e->val.s) & ENV_FLAG_SPECIAL) != 0;
}

/*
 * Evaluate each expression in a list by calling 'eval', and return another list
 * with the results. In Lisp jargon, map 'eval' to the specified list.
 *
 * TODO: We could rename this function to something like 'map_eval', or even add
 * a 'mapcar' C function that receives a 'PrimitiveFuncPtr'.
 */
static Expr* eval_list(Env* env, Expr* list) {
    SL_ASSERT(expr_is_proper_list(list));

    Expr dummy_copy;
    dummy_copy.val.pair.cdr = g_nil;
    Expr* cur_copy          = &dummy_copy;

    for (; !expr_is_nil(list); list = CDR(list)) {
        /*
         * Evaluate each argument. If one of them returns an error, propagate it
         * upwards.
         *
         * Otherwise, save the evaluation in our copy, and move to the next
         * argument in our linked list.
         */
        Expr* evaluated = eval(env, CAR(list));
        if (EXPR_ERR_P(evaluated))
            return evaluated;

        CDR(cur_copy) = expr_new(EXPR_PAIR);
        cur_copy      = CDR(cur_copy);
        CAR(cur_copy) = evaluated;
        CDR(cur_copy) = g_nil;
    }

    return dummy_copy.val.pair.cdr;
}

/*
 * Evaluate a list expression as a function call, applying the (evaluated) `car'
 * to the `cdr'. This function is responsible for evaluating the arguments
 * (using 'eval_list') before applying the function, if necessary.
 *
 * TODO: Keep track of a simple call stack (perhaps with a fixed-size
 * array). Store 'Expr*' pointer and human-readable form (if available, before
 * evaluation). Perhaps this should be handled in 'debug.c' via some 'push',
 * 'pop' and 'print' functions.
 */
static Expr* eval_function_call(Env* env, Expr* e) {
    Expr* car = CAR(e);
    Expr* cdr = CDR(e);

    /* Check if the function is a special form symbol, before evaluating it */
    const bool got_special_form = is_special_form(env, car);

    /*
     * Evaluate the expression representing the function. If the evaluation
     * fails, stop. Note that both the evaluated function and the evaluated list
     * of arguments is returned as an allocated clone, so we must free them when
     * we are done.
     */
    Expr* func = eval(env, car);
    if (EXPR_ERR_P(func))
        return func;
    SL_EXPECT(EXPR_APPLICABLE_P(func),
              "Expected function or macro, got '%s'.",
              exprtype2str(func->type));

    /* Is this function in the `*debug-trace*' list? */
    const bool should_print_trace = debug_is_traced_function(env, func);

    /*
     * Normally, we should evaluate each of the arguments before applying the
     * function. However, this step is skipped if:
     *   - There are no arguments.
     *   - The function is a special form.
     *   - The function is a macro.
     * This boolean will be used when evaluating and freeing.
     */
    const bool should_eval_args =
      (!expr_is_nil(cdr) && !got_special_form && !EXPR_MACRO_P(func));

    /*
     * If the arguments should be evaluated, evaluate them. If one of them
     * didn't evaluate correctly, an error message was printed so we just have
     * to stop.
     *
     * Otherwise, the arguments remain un-evaluated, but should not be freed.
     */
    Expr* args;
    if (should_eval_args) {
        args = eval_list(env, cdr);
        if (EXPR_ERR_P(args))
            return args;
    } else {
        args = cdr;
    }

    if (should_print_trace)
        debug_trace_print_pre(stdout, car, args);

    /* Apply the evaluated function to the evaluated argument list */
    Expr* applied = apply(env, func, args);
    if (applied == NULL)
        applied = err("Unknown error (?)");

    if (should_print_trace)
        debug_trace_print_post(stdout, applied);

    return applied;
}

Expr* eval(Env* env, Expr* e) {
    if (e == NULL)
        return NULL;

    switch (e->type) {
<<<<<<< HEAD
        case EXPR_PARENT: {
            /* `nil' evaluates to itself */
            if (expr_is_nil(e))
                return e;

=======
        case EXPR_PAIR: {
>>>>>>> 38aea1aa
            /* Evaluate the list as a procedure/macro call */
            SL_EXPECT(expr_is_proper_list(e),
                      "Expected a proper list for the procedure/macro call.");
            return eval_function_call(env, e);
        }

        case EXPR_SYMBOL: {
            /* Symbols evaluate to the bound value in the current environment */
            Expr* val = env_get(env, e->val.s);
            SL_EXPECT(val != NULL, "Unbound symbol: `%s'.", e->val.s);
            return val;
        }

        case EXPR_ERR:
        case EXPR_NUM_INT:
        case EXPR_NUM_FLT:
        case EXPR_STRING:
        case EXPR_PRIM:
        case EXPR_LAMBDA:
        case EXPR_MACRO:
            /* Not a parent nor a symbol, evaluates to itself */
            return e;

        case EXPR_UNKNOWN:
            SL_FATAL("Tried to evaluate an expression of type 'Unknown'.");
    }

    SL_FATAL("Reached unexpected point, didn't return from switch.");
}

/*----------------------------------------------------------------------------*/

Expr* apply(Env* env, Expr* func, Expr* args) {
    /*
     * Some important notes about the implementation of 'apply':
     *   - It expects a valid environment and a valid applicable function (see
     *     the 'EXPRP_APPLICABLE' function in "expr.h").
     *   - The arguments, are expected to be evaluated by the caller whenever
     *     necessary. The arguments are passed to the function unchanged.
     *   - The 'args' pointer can be NULL, since some functions expect no
     *     arguments. Again, the pointer is passed as-is.
     */
    SL_ASSERT(env != NULL);
    SL_ASSERT(func != NULL);
    SL_ASSERT(EXPR_APPLICABLE_P(func));
    SL_ASSERT(expr_is_proper_list(args));

    Expr* result;
    switch (func->type) {
        case EXPR_PRIM: {
            /* Get primitive C function from the expression */
            PrimitiveFuncPtr primitive = func->val.prim;
            SL_ASSERT(primitive != NULL);

            /*
             * Call primitive C function with the evaluated arguments we got
             * from 'eval'.
             */
            result = primitive(env, args);
        } break;

        case EXPR_LAMBDA: {
            /*
             * Call the lambda using the function defined in "lambda.c". A call
             * to a lambda is pretty straight-forward. Essentially you just have
             * to bind the value of each argument to its formal, and then
             * evaluate the body of the lambda.
             */
            result = lambda_call(env, func, args);
        } break;

        case EXPR_MACRO: {
            /*
             * Call the macro using the function defined in "lambda.c". A macro
             * receives some un-evaluated arguments and returns a list
             * representing an expression. When calling a macro, it is expanded
             * and the returned list is evaluated as an expression.
             */
            result = macro_call(env, func, args);
        } break;

        default: {
            result = err("Expected 'Primitive', 'Lambda' or 'Macro'; got '%s'.",
                         exprtype2str(func->type));
        } break;
    }

    return result;
}<|MERGE_RESOLUTION|>--- conflicted
+++ resolved
@@ -157,15 +157,7 @@
         return NULL;
 
     switch (e->type) {
-<<<<<<< HEAD
-        case EXPR_PARENT: {
-            /* `nil' evaluates to itself */
-            if (expr_is_nil(e))
-                return e;
-
-=======
         case EXPR_PAIR: {
->>>>>>> 38aea1aa
             /* Evaluate the list as a procedure/macro call */
             SL_EXPECT(expr_is_proper_list(e),
                       "Expected a proper list for the procedure/macro call.");
