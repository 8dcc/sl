--- conflicted
+++ resolved
@@ -137,49 +137,6 @@
 
 /*----------------------------------------------------------------------------*/
 
-<<<<<<< HEAD
-static Expr* lambda_call(Env* env, Expr* func, Expr* args) {
-    SL_ON_ERR(return NULL);
-
-    /* Count the number of arguments that we received */
-    const size_t arg_num = expr_list_len(args);
-
-    /* Make sure the number of arguments that we got is what we expected */
-    /* TODO: Valid checks for optional/rest arguments. Set ommited optionals to
-     * 'nil'. */
-    SL_EXPECT(func->val.lambda->formals_mandatory == arg_num,
-              "Invalid number of arguments. Expected %d, got %d.",
-              func->val.lambda->formals_mandatory, arg_num);
-
-    Expr* cur_arg = args;
-    for (size_t i = 0; i < arg_num && cur_arg != NULL; i++) {
-        /* In the lambda's environment, bind the i-th formal argument to its
-         * corresponding argument value */
-        env_bind(func->val.lambda->env, func->val.lambda->formals[i], cur_arg);
-
-        /* Move to the next argument value */
-        cur_arg = cur_arg->next;
-    }
-
-    /* Set the environment used when calling the lambda as the parent
-     * environment of the lambda itself. It's important that we set this now,
-     * and not when defining the lambda. */
-    func->val.lambda->env->parent = env;
-
-    /* Evaluate each expression in the body of the lambda, using its environment
-     * with the bound the formal arguments. Return the last evaluated
-     * expression. */
-    Expr* last_evaluated = NULL;
-    for (Expr* cur = func->val.lambda->body; cur != NULL; cur = cur->next) {
-        expr_free(last_evaluated);
-        last_evaluated = eval(func->val.lambda->env, cur);
-    }
-
-    return last_evaluated;
-}
-
-=======
->>>>>>> f0887fc8
 Expr* apply(Env* env, Expr* func, Expr* args) {
     SL_ON_ERR(return NULL);
     SL_EXPECT(env != NULL, "Invalid environment.");
