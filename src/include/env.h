--- conflicted
+++ resolved
@@ -106,38 +106,22 @@
 /*----------------------------------------------------------------------------*/
 
 /*
-<<<<<<< HEAD
- * Bind the symbol string `sym' to the expression `val' in environment `env',
- * with the specified `flags'. Note that the expression is stored by reference,
- * so a copy is not created.
-=======
  * Bind the symbol 'sym' to the expression 'val' in environment 'env', with the
  * specified 'flags'.
->>>>>>> 38aea1aa
  *
  * Returns 'ENV_ERR_NONE' (zero) on success, or non-zero on failure. The caller
  * is responsible for checking the returned value, handling errors and
  * optionally printing them with 'env_strerror'.
  */
-<<<<<<< HEAD
-bool env_bind(Env* env, const char* sym, struct Expr* val,
-              enum EEnvBindingFlags flags);
-=======
-enum EEnvErr env_bind(Env* env, const char* sym, const struct Expr* val,
+enum EEnvErr env_bind(Env* env, const char* sym, struct Expr* val,
                       enum EEnvBindingFlags flags);
->>>>>>> 38aea1aa
 
 /*
  * Bind the symbol 'sym' to the expression 'val' in the top-most parent of
  * environment 'env', with the specified 'flags'.
  */
-<<<<<<< HEAD
-bool env_bind_global(Env* env, const char* sym, struct Expr* val,
-                     enum EEnvBindingFlags flags);
-=======
-enum EEnvErr env_bind_global(Env* env, const char* sym, const struct Expr* val,
+enum EEnvErr env_bind_global(Env* env, const char* sym, struct Expr* val,
                              enum EEnvBindingFlags flags);
->>>>>>> 38aea1aa
 
 /*
  * Get a copy of the expression associated to the symbol 'sym' in environment
