--- conflicted
+++ resolved
@@ -120,16 +120,11 @@
     SL_UNUSED(env);
     SL_EXPECT_ARG_NUM(args, 1);
 
-<<<<<<< HEAD
-    printf("%s", e->val.s);
-    return e;
-=======
-    const Expr* arg = CAR(args);
+    Expr* arg = CAR(args);
     SL_EXPECT_TYPE(arg, EXPR_STRING);
 
     printf("%s", arg->val.s);
-    return expr_clone(arg);
->>>>>>> 38aea1aa
+    return arg;
 }
 
 Expr* prim_error(Env* env, Expr* args) {
