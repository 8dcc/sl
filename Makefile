
CC=gcc
CFLAGS=-std=gnu99 -Wall -Wextra -ggdb3
LDLIBS=-lm

SRC=main.c \
<<<<<<< HEAD
    env.c expr.c expr_pool.c lambda.c \
	util.c memory.c error.c debug.c \
=======
    env.c expr.c lambda.c \
	util.c memory.c garbage_collection.c error.c debug.c \
>>>>>>> 44b74b5c
    read.c lexer.c parser.c eval.c \
    prim_special.c prim_general.c prim_logic.c prim_type.c prim_list.c \
    prim_string.c prim_arith.c prim_bitwise.c prim_io.c
OBJ=$(addprefix obj/, $(addsuffix .o, $(SRC)))

BIN=sl
LIB=stdlib.lisp

PREFIX=/usr/local
BINDIR=$(PREFIX)/bin
LIBDIR=$(PREFIX)/lib/sl

#-------------------------------------------------------------------------------

.PHONY: all clean install install-bin install-lib doc

all: $(BIN)

clean:
	rm -f $(OBJ)
	rm -f $(BIN)

install: install-bin install-lib

install-bin: $(BIN)
	install -D -m 755 $^ -t $(DESTDIR)$(BINDIR)

install-lib: $(LIB)
	install -D -m 644 $^ -t $(DESTDIR)$(LIBDIR)

doc:
	make --directory=doc clean all

#-------------------------------------------------------------------------------

$(BIN): $(OBJ)
	$(CC) $(CFLAGS) -o $@ $^ $(LDLIBS)

obj/%.c.o : src/%.c
	@mkdir -p $(dir $@)
	$(CC) $(CFLAGS) -o $@ -c $<<|MERGE_RESOLUTION|>--- conflicted
+++ resolved
@@ -4,13 +4,8 @@
 LDLIBS=-lm
 
 SRC=main.c \
-<<<<<<< HEAD
     env.c expr.c expr_pool.c lambda.c \
-	util.c memory.c error.c debug.c \
-=======
-    env.c expr.c lambda.c \
-	util.c memory.c garbage_collection.c error.c debug.c \
->>>>>>> 44b74b5c
+    util.c memory.c garbage_collection.c error.c debug.c \
     read.c lexer.c parser.c eval.c \
     prim_special.c prim_general.c prim_logic.c prim_type.c prim_list.c \
     prim_string.c prim_arith.c prim_bitwise.c prim_io.c
